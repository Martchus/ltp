/*
 * Copyright (c) Wipro Technologies Ltd, 2002.  All Rights Reserved.
 *
 * This program is free software; you can redistribute it and/or modify it
 * under the terms of version 2 of the GNU General Public License as
 * published by the Free Software Foundation.
 *
 * This program is distributed in the hope that it would be useful, but
 * WITHOUT ANY WARRANTY; without even the implied warranty of
 * MERCHANTABILITY or FITNESS FOR A PARTICULAR PURPOSE.
 *
 * You should have received a copy of the GNU General Public License along
 * with this program; if not, write the Free Software Foundation, Inc., 59
 * Temple Place - Suite 330, Boston MA 02111-1307, USA.
 *
 */
/**********************************************************
 *
 *    TEST IDENTIFIER   : query_module03
 *
 *    EXECUTED BY       : root / superuser
 *
 *    TEST TITLE        : Checking error conditions for query_module(2)
 *
 *    TEST CASE TOTAL   : 4
 *
 *    AUTHOR            : Madhu T L <madhu.tarikere@wipro.com>
 *
 *    SIGNALS
 *	Uses SIGUSR1 to pause before test if option set.
 *	(See the parse_opts(3) man page).
 *
 *    DESCRIPTION
 *	Verify that,
 *	1. query_module(2) returns -1 and sets errno to EFAULT for module name
 *	   argument outside program's accessible address space.
 *	2. query_module(2) returns -1 and sets errno to EFAULT for return size
 *	   argument outside program's accessible address space.
 *	3. query_module(2) returns -1 and sets errno to EFAULT for output buffer
 *	   argument outside program's accessible address space.
 *	4. query_module(2) returns -1 and sets errno to ENOSPC for too small
 *	   buffer size.
 *
 *	Setup:
 *	  Setup signal handling.
 *	  Test caller is superuser
 *	  Set expected errnos for logging
 *	  Pause for SIGUSR1 if option specified.
 *
 *	Test:
 *	 Loop if the proper options are given.
 *	  Execute system call
 *	  Check return code and error number, if matching,
 *		Issue PASS message
 *	  Otherwise,
 *		Issue FAIL message
 *
 *	Cleanup:
 *	  Print errno log and/or timing stats if options given
 *
 * USAGE:  <for command-line>
 *  query_module03 [-c n] [-e] [-f] [-h] [-i n] [-I x] [-p] [-P x] [-t]
 *		where,  -c n : Run n copies concurrently.
 *			-e   : Turn on errno logging.
 *			-f   : Turn off functional testing
 *			-h   : Show help screen
 *			-i n : Execute test n times.
 *			-I x : Execute test for x seconds.
 *			-p   : Pause for SIGUSR1 before starting
 *			-P x : Pause for x seconds between iterations.
 *			-t   : Turn on syscall timing.
 *
 * RESTRICTIONS
 *	-c option has no effect for this testcase, even if used allows only
 *	one instance to run at a time.
 *
 * CHANGES
 *
 * 12/03/02 Added "force" to insmod to ignore kernel version.
 *          -Robbie Williamson <robbiew@us.ibm.com>
 *
 ****************************************************************/

#include <unistd.h>
#include <errno.h>
#include <pwd.h>
#include <sys/types.h>
#include <unistd.h>
#include <limits.h>
#include <asm/atomic.h>
#include <linux/module.h>
#include <sys/mman.h>
#include "test.h"
#include "usctest.h"

#ifndef PAGE_SIZE
#define PAGE_SIZE sysconf(_SC_PAGE_SIZE)
#endif

#define EXP_RET_VAL	-1
#define DUMMY_MOD	"dummy_query_mod"
#define SMALLBUFSIZE	1

extern int Tst_count;

struct test_case_t {			/* test case structure */
	char 	*modname;
	int	which;
	void	*buf;
	size_t	bufsize;
	size_t	*ret_size;
	int	experrno;		/* expected errno */
	char	*desc;
	int     (*setup)(void);
	void    (*cleanup)(void);
};

char *TCID = "query_module03";
static int exp_enos[]={ENOSPC, EFAULT, 0};
static int testno;
static char out_buf[PAGE_SIZE];
static size_t ret_size;

char * bad_addr = 0;

static void setup(void);
static void cleanup(void);
static int setup1(void);
static void cleanup1(void);

static struct test_case_t  tdat[] = {

	{ (char *)-1, QM_MODULES, (void *)out_buf, sizeof(out_buf), &ret_size,
		EFAULT, "results for module name argument outside program's "
		"accessible address space", NULL, NULL },

	{ NULL, QM_MODULES, (void *)out_buf, sizeof(out_buf), (size_t *)-1,
		EFAULT, "results for return size argument outside program's "
		"accessible address space", NULL, NULL },

	{ NULL, QM_MODULES, (void *)-1, sizeof(out_buf), &ret_size, EFAULT,
		"results for output buffer argument outside program's "
		"accessible address space", setup1, cleanup1 },

	{ NULL, QM_MODULES, (void *)out_buf, SMALLBUFSIZE, &ret_size, ENOSPC,
		"results for too small buffer size", setup1, cleanup1 },
};

int TST_TOTAL = sizeof(tdat) / sizeof(tdat[0]);

int
main(int argc, char **argv)
{
	int lc;				/* loop counter */
	char *msg;			/* message returned from parse_opts */

	/* parse standard options */
	if ((msg = parse_opts(argc, argv, NULL, NULL)) !=
	    (char *)NULL) {
		tst_brkm(TBROK, tst_exit, "OPTION PARSING ERROR - %s", msg);
	}

	if (STD_COPIES != 1) {
		tst_resm(TINFO, "-c option has no effect for this testcase - "
			"doesn't allow running more than one instance "
			"at a time");
		STD_COPIES = 1;
	}
       
	tst_tmpdir();
	setup();

	/* check looping state if -i option is given */
	for (lc = 0; TEST_LOOPING(lc); lc++) {
		/* reset Tst_count in case we are looping */
		Tst_count = 0;

		for (testno = 0; testno < TST_TOTAL; ++testno) {

<<<<<<< HEAD
			if ((tdat[testno].setup) && (tdat[testno].setup())) {
=======
			if ( (tdat[testno].setup) && (tdat[testno].setup()) ) {
>>>>>>> e1f008ec
				/* setup() failed, skip this test */
				continue;
			}
			TEST(query_module(tdat[testno].modname,
				tdat[testno].which, tdat[testno].buf,
				tdat[testno].bufsize, tdat[testno].ret_size));
			TEST_ERROR_LOG(TEST_ERRNO);
			if ((TEST_RETURN == EXP_RET_VAL) &&
				(TEST_ERRNO == tdat[testno].experrno) ) {
				tst_resm(TPASS, "Expected %s, errno: %d",
					tdat[testno].desc, TEST_ERRNO);
			} else {
				tst_resm(TFAIL, "Unexpected %s ; returned"
					" %d (expected %d), errno %d (expected"
					" %d)", tdat[testno].desc,
					TEST_RETURN, EXP_RET_VAL,
					TEST_ERRNO, tdat[testno].experrno);
			}
			if (tdat[testno].cleanup) {
				tdat[testno].cleanup();
			}
		}
	}
	cleanup();

	/*NOTREACHED*/
	return 0;
}

int
setup1(void)
{
	char cmd[80];

<<<<<<< HEAD
        if (sprintf(cmd, "cp `which %s.o` ./", DUMMY_MOD) == -1) {
                tst_resm(TBROK, "sprintf failed");
                return 1;
        }
        if (system(cmd) != 0) {
=======
        if ( sprintf(cmd, "cp `which %s.o` ./", DUMMY_MOD) == -1) {
                tst_resm(TBROK, "sprintf failed");
                return 1;
        }
        if (system(cmd) != 0 ) {
>>>>>>> e1f008ec
                tst_resm(TBROK, "Failed to copy %s module", DUMMY_MOD);
                return 1;
        }

	/* Should use force to ignore kernel version & insure loading  */
        /* -RW                                                         */
<<<<<<< HEAD
        /* if (sprintf(cmd, "insmod %s.o", DUMMY_MOD) == -1) {         */
	if (sprintf(cmd, "insmod --force -q %s.o >/dev/null 2>&1", DUMMY_MOD) == -1) {
		tst_resm(TBROK, "sprintf failed");
		return 1;
	}
	if (system(cmd) != 0) {
=======
        /* if ( sprintf(cmd, "insmod %s.o", DUMMY_MOD) == -1) {         */
	if ( sprintf(cmd, "insmod --force -q %s.o >/dev/null 2>&1", DUMMY_MOD) == -1) {
		tst_resm(TBROK, "sprintf failed");
		return 1;
	}
	if (system(cmd) != 0 ) {
>>>>>>> e1f008ec
		tst_resm(TBROK, "Failed to load %s module", DUMMY_MOD);
		return 1;
	}
	return 0;
}

void
cleanup1(void)
{
	/* Remove the loadable module - DUMMY_MOD */
	if (system("rmmod "DUMMY_MOD) != 0) {
		tst_brkm(TBROK, cleanup, "Failed to unload module %s",
			DUMMY_MOD);
	}
}



/*
 * setup()
 *	performs all ONE TIME setup for this test
 */
void
setup(void)
{
	/* capture signals */
	tst_sig(FORK, DEF_HANDLER, cleanup);

	/* Check whether we are root  */
	if (geteuid() != 0) {
		tst_brkm(TBROK, tst_exit, "Must be root for this test!");
		/*NOTREACHED*/
	}

	if (tst_kvercmp(2,5,48) >= 0)
		tst_brkm(TCONF, tst_exit, "This test will not work on "
				"kernels after 2.5.48");

	/* set the expected errnos... */
	TEST_EXP_ENOS(exp_enos);

	/* Pause if that option was specified
	 * TEST_PAUSE contains the code to fork the test with the -c option.
	 */
	TEST_PAUSE;

        bad_addr = mmap(0, 1, PROT_NONE, MAP_PRIVATE|MAP_ANONYMOUS, 0, 0);
        if (bad_addr == MAP_FAILED) {
                tst_brkm(TBROK, cleanup, "mmap failed");
        }
	tdat[0].modname = bad_addr;
	tdat[2].buf = (void *) bad_addr;

}

/*
 * cleanup()
 *	performs all ONE TIME cleanup for this test at
 *	completion or premature exit
 */
void
cleanup(void)
{
	/*
	 * print timing stats if that option was specified.
	 * print errno log if that option was specified.
	 */
	TEST_CLEANUP;
	tst_rmdir();
	/* exit with return code appropriate for results */
	tst_exit();
	/*NOTREACHED*/
}<|MERGE_RESOLUTION|>--- conflicted
+++ resolved
@@ -157,7 +157,7 @@
 	/* parse standard options */
 	if ((msg = parse_opts(argc, argv, NULL, NULL)) !=
 	    (char *)NULL) {
-		tst_brkm(TBROK, tst_exit, "OPTION PARSING ERROR - %s", msg);
+		tst_brkm(TBROK, NULL, "OPTION PARSING ERROR - %s", msg);
 	}
 
 	if (STD_COPIES != 1) {
@@ -177,11 +177,7 @@
 
 		for (testno = 0; testno < TST_TOTAL; ++testno) {
 
-<<<<<<< HEAD
 			if ((tdat[testno].setup) && (tdat[testno].setup())) {
-=======
-			if ( (tdat[testno].setup) && (tdat[testno].setup()) ) {
->>>>>>> e1f008ec
 				/* setup() failed, skip this test */
 				continue;
 			}
@@ -206,9 +202,7 @@
 		}
 	}
 	cleanup();
-
-	/*NOTREACHED*/
-	return 0;
+	tst_exit();
 }
 
 int
@@ -216,40 +210,23 @@
 {
 	char cmd[80];
 
-<<<<<<< HEAD
         if (sprintf(cmd, "cp `which %s.o` ./", DUMMY_MOD) == -1) {
                 tst_resm(TBROK, "sprintf failed");
                 return 1;
         }
         if (system(cmd) != 0) {
-=======
-        if ( sprintf(cmd, "cp `which %s.o` ./", DUMMY_MOD) == -1) {
-                tst_resm(TBROK, "sprintf failed");
-                return 1;
-        }
-        if (system(cmd) != 0 ) {
->>>>>>> e1f008ec
                 tst_resm(TBROK, "Failed to copy %s module", DUMMY_MOD);
                 return 1;
         }
 
 	/* Should use force to ignore kernel version & insure loading  */
         /* -RW                                                         */
-<<<<<<< HEAD
         /* if (sprintf(cmd, "insmod %s.o", DUMMY_MOD) == -1) {         */
 	if (sprintf(cmd, "insmod --force -q %s.o >/dev/null 2>&1", DUMMY_MOD) == -1) {
 		tst_resm(TBROK, "sprintf failed");
 		return 1;
 	}
 	if (system(cmd) != 0) {
-=======
-        /* if ( sprintf(cmd, "insmod %s.o", DUMMY_MOD) == -1) {         */
-	if ( sprintf(cmd, "insmod --force -q %s.o >/dev/null 2>&1", DUMMY_MOD) == -1) {
-		tst_resm(TBROK, "sprintf failed");
-		return 1;
-	}
-	if (system(cmd) != 0 ) {
->>>>>>> e1f008ec
 		tst_resm(TBROK, "Failed to load %s module", DUMMY_MOD);
 		return 1;
 	}
@@ -278,14 +255,10 @@
 	/* capture signals */
 	tst_sig(FORK, DEF_HANDLER, cleanup);
 
-	/* Check whether we are root  */
-	if (geteuid() != 0) {
-		tst_brkm(TBROK, tst_exit, "Must be root for this test!");
-		/*NOTREACHED*/
-	}
+	tst_require_root(NULL);
 
 	if (tst_kvercmp(2,5,48) >= 0)
-		tst_brkm(TCONF, tst_exit, "This test will not work on "
+		tst_brkm(TCONF, NULL, "This test will not work on "
 				"kernels after 2.5.48");
 
 	/* set the expected errnos... */
@@ -319,7 +292,4 @@
 	 */
 	TEST_CLEANUP;
 	tst_rmdir();
-	/* exit with return code appropriate for results */
-	tst_exit();
-	/*NOTREACHED*/
 }