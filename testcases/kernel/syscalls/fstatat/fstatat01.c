--- conflicted
+++ resolved
@@ -113,34 +113,12 @@
 
 	/* Disable test if the version of the kernel is less than 2.6.16 */
 	if ((tst_kvercmp(2, 6, 16)) < 0) {
-		tst_resm(TWARN, "This test can only run on kernels that are ");
-		tst_resm(TWARN, "2.6.16 and higher");
-		exit(0);
-	}
-
-	/* report failure if run with stubs */
-#ifdef __NR_fstatat64
-	if (__NR_fstatat64 == 0)
-#endif
-#ifdef __NR_newfstatat
-		if (__NR_newfstatat == 0)
-#endif
-		{
-			tst_resm(TFAIL,
-				 "fstatat() Failed, neither __NR_fstatat64 "
-				 "no __NR_newfstatat is implemented ");
-			exit(0);
-		}
-
-	/***************************************************************
-	 * parse standard options
-	 ***************************************************************/
+		tst_brkm(TCONF, NULL,
+		    "This test can only run on kernels that are 2.6.16 and higher");
+	}
+
 	if ((msg = parse_opts(ac, av, NULL, NULL)) != NULL)
-<<<<<<< HEAD
 		tst_brkm(TBROK, NULL, "OPTION PARSING ERROR - %s", msg);
-=======
-		tst_brkm(TBROK, cleanup, "OPTION PARSING ERROR - %s", msg);
->>>>>>> e1f008ec
 
 	/***************************************************************
 	 * perform global setup for test
@@ -171,16 +149,11 @@
 				 ***************************************************************/
 				if (STD_FUNCTIONAL_TEST) {
 					/* No Verification test, yet... */
-					tst_resm(TPASS,
-						 "fstatat() returned the expected  errno %d: %s",
-						 TEST_ERRNO,
-						 strerror(TEST_ERRNO));
+					tst_resm(TPASS|TTERRNO,
+						 "fstatat() failed as expected");
 				}
 			} else {
-				TEST_ERROR_LOG(TEST_ERRNO);
-				tst_resm(TFAIL,
-					 "fstatat() Failed, errno=%d : %s",
-					 TEST_ERRNO, strerror(TEST_ERRNO));
+				tst_resm(TFAIL|TTERRNO, "fstatat failed")
 			}
 		}
 
@@ -190,8 +163,7 @@
 	 * cleanup and exit
 	 ***************************************************************/
 	cleanup();
-
-	return (0);
+	tst_exit();
 }				/* End main */
 
 void setup_every_copy()
@@ -205,32 +177,32 @@
 
 	ret = mkdir(pathname, 0700);
 	if (ret < 0) {
-		perror("mkdir: ");
-		exit(-1);
+		perror("mkdir");
+		exit(1);
 	}
 
 	dirfd = open(pathname, O_DIRECTORY);
 	if (dirfd < 0) {
-		perror("open: ");
-		exit(-1);
+		perror("open");
+		exit(1);
 	}
 
 	fd = open(testfile, O_CREAT | O_RDWR, 0600);
 	if (fd < 0) {
-		perror("open: ");
-		exit(-1);
+		perror("open");
+		exit(1);
 	}
 
 	fd = open(testfile2, O_CREAT | O_RDWR, 0600);
 	if (fd < 0) {
-		perror("open: ");
-		exit(-1);
+		perror("open");
+		exit(1);
 	}
 
 	fd = open(testfile3, O_CREAT | O_RDWR, 0600);
 	if (fd < 0) {
-		perror("open: ");
-		exit(-1);
+		perror("open");
+		exit(1);
 	}
 
 	fds[0] = fds[1] = fds[4] = dirfd;
@@ -253,7 +225,7 @@
 
 	/* Pause if that option was specified */
 	TEST_PAUSE;
-}				/* End setup() */
+}
 
 /***************************************************************
  * cleanup() - performs all ONE TIME cleanup for this test at
@@ -272,7 +244,4 @@
 	 * print errno log if that option was specified.
 	 */
 	TEST_CLEANUP;
-
-	/* exit with return code appropriate for results */
-	tst_exit();
-}				/* End cleanup() */+}