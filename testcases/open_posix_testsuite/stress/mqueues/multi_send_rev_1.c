--- conflicted
+++ resolved
@@ -88,11 +88,7 @@
 	printf("_POSIX_MESSAGE_PASSING is not defined \n");
 	return PTS_UNRESOLVED;
 #endif */
-<<<<<<< HEAD
-	if ((2 != argc) || (( num = atoi(argv[1])) <= 0)) {
-=======
 	if ((2 != argc) || ((num = atoi(argv[1])) <= 0)) {
->>>>>>> f4b7b4f0
 		fprintf(stderr, "Usage: %s number_of_threads\n", argv[0]);
                 return PTS_FAIL;
         }
@@ -106,13 +102,9 @@
 	mqstat.mq_flags = 0;
   
 	for (i = 0; i < num; i++) {
-<<<<<<< HEAD
-	  	if ( ((mqd_t) -1) == (mq[i] = mq_open(MQ_NAME[i],oflag,0777, &mqstat)) ) {
-=======
-	  	if (((mqd_t) -1) == (mq[i] = mq_open(MQ_NAME[i],oflag,0777, &mqstat))) {
->>>>>>> f4b7b4f0
-		perror("mq_open doesn't return success \n");
-		return PTS_UNRESOLVED;
+	  	if ((mq[i] = mq_open(MQ_NAME[i],oflag,0777, &mqstat)) != -1) {
+			perror("mq_open doesn't return success \n");
+			return PTS_UNRESOLVED;
 		}
 		printf("mq[%i] created \n", i);
 	}
@@ -134,4 +126,4 @@
 		mq_unlink(MQ_NAME[i]);
 	}
 	return PTS_PASS;
-}
+}