--- conflicted
+++ resolved
@@ -186,11 +186,7 @@
 		sleep(1);
 	}while (wr_thread_state !=EXITING_THREAD && cnt++ < 3); 
 	
-<<<<<<< HEAD
-	if (wr_thread_state == EXITING_THREAD )
-=======
 	if (wr_thread_state == EXITING_THREAD)
->>>>>>> f4b7b4f0
 	{
 		printf("wr_thread did not block on write lock, when a reader owns the lock\n");
 		exit(PTS_UNRESOLVED);
@@ -216,11 +212,7 @@
 		sleep(1);
 	}while (rd_thread_state !=EXITING_THREAD && cnt++ < 3); 
 	
-<<<<<<< HEAD
-	if (rd_thread_state == EXITING_THREAD )
-=======
 	if (rd_thread_state == EXITING_THREAD)
->>>>>>> f4b7b4f0
 	{
 		printf("Test FAILED: rd_thread did not block on read lock, when a reader owns the lock, and an equal priority writer is waiting for the lock\n");
 		exit(PTS_FAIL);
@@ -244,11 +236,7 @@
 		sleep(1);
 	}while (wr_thread_state !=EXITING_THREAD && cnt++ < 3); 
 	
-<<<<<<< HEAD
-	if (wr_thread_state == ENTERED_THREAD )
-=======
 	if (wr_thread_state == ENTERED_THREAD)
->>>>>>> f4b7b4f0
 	{
 		printf("Test FAILED: higher priority wr_thread still blocked on write lock, when a reader released the lock\n");
 		exit(PTS_FAIL);
@@ -266,15 +254,11 @@
 	}
 	/* we expect the reader get the lock when writer has release the lock*/
 	cnt = 0;
-	do{
-		sleep(1);
-	}while (rd_thread_state !=EXITING_THREAD && cnt++ < 3); 
-	
-<<<<<<< HEAD
-	if (rd_thread_state == ENTERED_THREAD )
-=======
+	do {
+		sleep(1);
+	} while (rd_thread_state != EXITING_THREAD && cnt++ < 3); 
+	
 	if (rd_thread_state == ENTERED_THREAD)
->>>>>>> f4b7b4f0
 	{
 		printf("Test FAILED: rd_thread still blocked on read lock when the lock has no owner\n");
 		exit(PTS_FAIL);
