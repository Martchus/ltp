--- conflicted
+++ resolved
@@ -29,25 +29,17 @@
 
 	/* Create a child process which exit immediately */
 	child_pid = fork();
-<<<<<<< HEAD
 	if (child_pid == -1) {
-=======
-	if (child_pid == -1){
->>>>>>> f4b7b4f0
-	  perror("An error occurs when calling fork()");
-	  return PTS_UNRESOLVED;
+		perror("An error occurs when calling fork()");
+		return PTS_UNRESOLVED;
 	} else if (child_pid == 0) {
-	  exit(0);
+		exit(0);
 	}
 
 	/* Wait for the child process to exit */
-<<<<<<< HEAD
 	if (wait(&stat_loc) == -1) {
-=======
-	if (wait(&stat_loc) == -1){
->>>>>>> f4b7b4f0
-	  perror("An error occurs when calling wait()");
-	  return PTS_UNRESOLVED;
+		perror("An error occurs when calling wait()");
+		return PTS_UNRESOLVED;
 	}
 
 	/* Assume the pid is not yet reatributed to an other process */
@@ -58,11 +50,7 @@
 		return PTS_PASS;
 	}
 	
-<<<<<<< HEAD
-	if (errno != ESRCH ) {
-=======
 	if (errno != ESRCH) {
->>>>>>> f4b7b4f0
 		perror("ESRCH is not returned");
 		return PTS_FAIL;
 	}
