/*
 * Copyright (c) 2003, Intel Corporation. All rights reserved.
 * Created by:  majid.awad REMOVE-THIS AT intel DOT com
 * This file is licensed under the GPL license.  For the full content 
 * of this license, see the COPYING file at the top level of this 
 * source tree.
 */

/* sem_timedwait will return successfully when sem_post 
 * will unlock the semaphore from another process.
 */

#define _XOPEN_SOURCE 600

#include <stdio.h>
#include <errno.h>
#include <unistd.h>
#include <semaphore.h>
#include <sys/stat.h>
#include <sys/wait.h>
#include <fcntl.h>
#include <signal.h>
#include <time.h>
#include "posixtest.h"


#define TEST "2-1"
#define FUNCTION "sem_timedwait"
#define ERROR_PREFIX "unexpected error: " FUNCTION " " TEST ": "


int main()
{  
        sem_t mysemp;
	struct timespec ts;
	int pid;


	/* Semaphore started out locked */
	 if (sem_init (&mysemp, 0, 0) == -1) {
		perror(ERROR_PREFIX "sem_init");
                return PTS_UNRESOLVED;
         }

	pid = fork();
	if (pid == 0)  // child to lock semaphore
	{  
		ts.tv_sec=time(NULL)+2;
		ts.tv_nsec=0;

<<<<<<< HEAD
	       	if ( sem_timedwait(&mysemp, &ts) == -1 ) {
=======
	       	if (sem_timedwait(&mysemp, &ts) == -1) {
>>>>>>> f4b7b4f0
			puts ("TEST FAILED");
			return PTS_FAIL;
		} else {
			puts("TEST PASSED");
			sem_destroy(&mysemp);
			return PTS_PASS;
		}
	}
	else if (pid > 0) // parent to unlock semaphore
	{  
		int i;
		sleep(1);
		if (sem_post(&mysemp) == -1) {
			perror(ERROR_PREFIX "sem_post");
			return PTS_FAIL;
		}
		if (wait(&i) == -1) {
			perror("Error waiting for child to exit");
			return PTS_UNRESOLVED;
		}

		if (!WEXITSTATUS(i)) {
			return PTS_FAIL;
		}
		puts("TEST PASSED");
		sem_destroy(&mysemp);
		return PTS_PASS;
	}
return PTS_UNRESOLVED;
}<|MERGE_RESOLUTION|>--- conflicted
+++ resolved
@@ -48,11 +48,7 @@
 		ts.tv_sec=time(NULL)+2;
 		ts.tv_nsec=0;
 
-<<<<<<< HEAD
-	       	if ( sem_timedwait(&mysemp, &ts) == -1 ) {
-=======
 	       	if (sem_timedwait(&mysemp, &ts) == -1) {
->>>>>>> f4b7b4f0
 			puts ("TEST FAILED");
 			return PTS_FAIL;
 		} else {
