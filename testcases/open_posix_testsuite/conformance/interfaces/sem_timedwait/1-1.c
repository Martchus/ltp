--- conflicted
+++ resolved
@@ -52,21 +52,13 @@
 
 
 	/* Value of Semaphore */
-<<<<<<< HEAD
-	if ( sem_getvalue(&mysemp, &val) == -1 ) {
-=======
 	if (sem_getvalue(&mysemp, &val) == -1) {
->>>>>>> f4b7b4f0
 		perror(ERROR_PREFIX "sem_getvalue");
 		return PTS_UNRESOLVED;
 	}
 
 	/* Checking if the value of the Semaphore decremented by one */
-<<<<<<< HEAD
-	if (( val == 0 ) && ( sts == 0)) {
-=======
-	if ((val == 0) && (sts == 0)) {
->>>>>>> f4b7b4f0
+	if (val == 0 && sts == 0) {
 		puts("TEST PASSED");
 		sem_destroy(&mysemp);
 		return PTS_PASS;
