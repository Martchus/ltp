#include <signal.h>
#include <stdio.h>
#include "posixtest.h"

/*

 * Copyright (c) 2002, Intel Corporation. All rights reserved.
 * Created by:  rolla.n.selbak REMOVE-THIS AT intel DOT com
 * This file is licensed under the GPL license.  For the full content
 * of this license, see the COPYING file at the top level of this 
 * source tree.

 *  Test that the sigwait() function. Upon successful completion, sigwait()
 *  returns 0 and stores the signal number of the received signal at the
 *  location referenced by 'sig'.
 *  1)  Block a signal from delivery.
 *  2)  Call sigwait()
 *  3)  Raise the signal (to continue the process so we don't pause with 
 *      sigwait() forever.
 *  4)  Verify the return value and the 'sig' value is correct.
 */



int main()
{
	sigset_t newmask, pendingset;
	int sig;

	/* Empty set of blocked signals */
	if ((sigemptyset(&newmask) == -1) || 
<<<<<<< HEAD
		(sigemptyset(&pendingset) == -1) )
=======
		(sigemptyset(&pendingset) == -1))
>>>>>>> f4b7b4f0
	{
		printf("Error in sigemptyset()\n");
		return PTS_UNRESOLVED;
	}

	/* Add SIGALRM to the set of blocked signals */
	if (sigaddset(&newmask, SIGALRM) == -1)
	{
		perror("Error in sigaddset()\n");
		return PTS_UNRESOLVED;
	}

	/* Block SIGALRM */
	if (sigprocmask(SIG_SETMASK, &newmask, NULL) == -1) 
	{
		printf("Error in sigprocmask()\n");
		return PTS_UNRESOLVED;
	}

	/* Send SIGALRM signal to this process.  Since it is blocked,
	 * it should be pending */
	if (raise(SIGALRM) != 0) {
		printf("Could not raise SIGALRM\n");
		return PTS_UNRESOLVED;
	}

	/* Call sigwait and test if it passed/failed*/
	if (sigwait(&newmask, &sig) != 0)
	{
		printf("Error in sigwait()\n");
		printf("Test FAILED\n");
		return PTS_FAIL;
	}
	
	/* If we get here, then the process was suspended until 
	 * SIGALRM was raised.  */
	if (sig == SIGALRM)
	{
		printf("Test PASSED\n");
		return PTS_PASS;
	} 
	else 
	{
		printf("Test FAILED\n");
		return PTS_FAIL;	
	}	
	
}<|MERGE_RESOLUTION|>--- conflicted
+++ resolved
@@ -28,12 +28,7 @@
 	int sig;
 
 	/* Empty set of blocked signals */
-	if ((sigemptyset(&newmask) == -1) || 
-<<<<<<< HEAD
-		(sigemptyset(&pendingset) == -1) )
-=======
-		(sigemptyset(&pendingset) == -1))
->>>>>>> f4b7b4f0
+	if (sigemptyset(&newmask) == -1 || sigemptyset(&pendingset) == -1)
 	{
 		printf("Error in sigemptyset()\n");
 		return PTS_UNRESOLVED;
