/*
#
#
#                              Task Subprogram 
#
#  SUBPROGRAM NAME: PINGPONG6.C
#
#  REQUIRED PARAMETERS:
#    Calling Procedure: pingpong6 HOST SIZE PACKETS
#       HOST - Current host
#       SIZE  - Size of each packet 
#       PACKETS  - the number of packets across the network
#
#  SETUP REQUIRED:
#       o  This task must be run as root.
#       o  TCP/IP must be configured before executing this task.
#
#  DESCRIPTION:
# 	Purpose:To generate lan traffic with ICMP6 echo packet
# 	Command: None
# 	Subcommand:None
# 	Design:
#		Create raw socket
#		spawn child process to send echo ICMP6 packet
#		the child process build echo packet and send to network
#		repeat n times
#		the parent goes on to receive the reply
#		when finish print # of packets sent & # pf packets received
#
#
#===========================================================================
*/

#define PS2
#include <stdio.h>
#include <errno.h>
#include <string.h>
#include <sys/time.h>
#include <sys/types.h>

#include <sys/param.h>
#include <sys/socket.h>
#include <sys/file.h>
#include <sys/signal.h>
#include <stdlib.h>
#include <unistd.h>

#include <netinet/in_systm.h>
#include <netinet/in.h>
#include <netinet/ip6.h>
#include <netinet/icmp6.h>
#include <netdb.h>

#define	MAXPACKET	4096	/* max packet size */
#ifndef MAXHOSTNAMELEN
#define MAXHOSTNAMELEN	64
#endif

int	pfd[2];
int	fdstr[10];
int	verbose;
int	count;
u_char	packet[MAXPACKET];
int	options;
int s;			/* Socket file descriptor */
struct addrinfo *hp;	/* Pointer to host info */
struct addrinfo hints;

struct sockaddr_in6 whereto;/* Who to pingpong */
int datalen;		/* How much data */


char *hostname;
char hnamebuf[MAXHOSTNAMELEN];

int npackets=1;
int ntransmitted = 0;		/* sequence # for outbound packets = #sent */
int ident;

int nreceived = 0;		/* # of packets we got back */
int timing = 0;
void finish(int); 
int nwrite;
/*
 * 			M A I N
 */
int
main(argc, argv)
char *argv[];
{
	struct sockaddr_in6 from;
	char **av = argv;
	int nrcv;
	int on = 1;
	int rc = 0;
	struct protoent *proto;
	int gai;

	printf ("Starting pingpong - to send / receive packets from host \n");

        /* Get Host net address */
        printf ("Get host net address for sending packets \n");
	memset(&hints, 0, sizeof(hints));
        hints.ai_family = PF_INET6;

        if ((gai=getaddrinfo(av[1], NULL, &hints, &hp))!=0) {
                fprintf(stderr, "Unknown subject address %s: %s\n",av[1], gai_strerror(gai));
                exit(1);
        }
        if (!hp->ai_addr || hp->ai_addr->sa_family != AF_INET6) {
                fprintf(stderr, "getaddrinfo failed");
                exit(1);
        }
	strcpy(hnamebuf, av[1]);
        hostname = hnamebuf;
	memset( (char *)&whereto, 0x00, sizeof(struct sockaddr) );
	memcpy(&whereto, hp->ai_addr, hp->ai_addrlen);
        
	/*  Determine Packet Size - either use what was passed in or default */
        printf ("Determine packet size \n");
	if (argc >= 3)
		datalen = atoi( av[2] ) - 8;  
	else
		datalen = 64-8;
	if (datalen > MAXPACKET) {
		printf("Pingpong: packet size too large\n");
		exit(1);
	}


        /* Set number of packets to be sent */
        printf ("Determine number of packets to send \n");
	if (argc >= 4)
		npackets = atoi(av[3]);


        /* Get PID of current process */
	ident = getpid() & 0xFFFF;


        /* Get network protocol to use (check /etc/protocol) */
	if ((proto = getprotobyname("ipv6-icmp")) == NULL) {
		printf("ICMP6: unknown protocol\n");
		exit(1);
	}

 
        /* Create a socket endpoint for communications - returns a descriptor */
	if ((s = socket(AF_INET6, SOCK_RAW, proto->p_proto)) < 0) {
		printf("Pingpong: socket - could not create link \n");
		exit(1);
	}

	printf("echoing %s: %d data bytes\n", hostname, datalen );
	printf("Total packet size is %d bytes\n",datalen+8);	

	setlinebuf( stdout );

        /* Setup traps */
	signal( SIGINT, finish );
	signal( SIGCLD, finish );

     
        /* Fork a child process to continue sending packets */
        printf ("Create a child process to continue to send packets \n");
	switch (fork()) {
	case -1:
		printf("ERROR when forking a new process\n");
		exit(1);
	case 0:
                /* Child's work */
		ntransmitted=echopkt(datalen,npackets);
		printf("%d packets transmitted, ",ntransmitted);
		sleep(10);
		break;
	default:
                printf ("Parent started - to  receive packets \n");
                /* Parent's work - receive packets back from child */
		for (;;) {
			int len = sizeof (packet);
			unsigned int fromlen = sizeof (from);
#ifdef __64BIT__
                        long cc;
#else
			int cc;
#endif

			/* Receive packet from socket */
			fromlen = sizeof (from);
			if ((cc=recvfrom(s, packet, len, 0, (struct sockaddr *)&from, &fromlen)) < 0) {
				printf("ERROR in recvfrom\n");
			}
                        /* Verify contents of packet */
                        if ((rc = ck_packet (packet, cc, &from)) == 0) 
				nreceived++;
		}
	}
	return 0;
}

echopkt(datalen,npackets)
int datalen;
int npackets;
{
	int count=0;
	static u_char outpack[MAXPACKET];
	register struct icmp6_hdr *icp = (struct icmp6_hdr *) outpack;
        int i;
#ifdef __64BIT__
                        long cc;
#else
                        int cc;
#endif

	register u_char *datap = &outpack[8];


        /* Setup the packet structure */
        printf ("Setup ICMP packet structure to send to host \n");
	icp->icmp6_type = ICMP6_ECHO_REQUEST;
	icp->icmp6_code = 0;
	icp->icmp6_cksum = 0;
	icp->icmp6_id = ident;		/* ID */
	
	cc = datalen+8;			/* skips ICMP portion */

	for (i=0; i<datalen; i++) {	
		*datap++ = 6;
	}
	ntransmitted=0;
	while (count < npackets) {
		count++;
                /* Send packet through socket created */
                printf ("Sending packet through created socket \n");
		i = sendto( s, outpack, cc, 0, &whereto, sizeof(whereto) );

		if (i < 0 || i != cc)  {
<<<<<<< HEAD
			if (i<0)  perror("sendto");
=======
			if (i<0 )  perror("sendto");
>>>>>>> e1f008ec
			printf("pingpong6: wrote %s %d chars, ret=%d\n",hostname,cc,i);
			fflush(stdout);
			}
		}
		/* sleep(30); */
		return(count);
}




/*
 *			F I N I S H      
 *
 * Outputs packet information to confirm transmission and reception.
 */
void finish(int n)
{
	printf("%d packets received, \n", nreceived );
	exit(0);
}


/*
 *			C K _ P A C K E T
 *
 * Checks contents of packet to verify information did not get destroyed
 */

ck_packet (buf, cc, from)
u_char 	*buf;			/* pointer to start of IP header */
int	cc;			/* total size of received packet */
struct sockaddr_in6 *from; 	/* address of sender */
{
	int 	i;
	struct  icmp6_hdr icp_hdr;
	struct	icmp6_hdr *icp = (struct ip6_hdr *) buf;          /* pointer to IP header */
  	u_char *datap ;
	

	datap = (u_char *)icp + sizeof(icp_hdr);
	if (icp->icmp6_type != ICMP6_ECHO_REPLY) {
		return(1);	 /* Not your packet 'cause not an echo */
	}
	if (icp->icmp6_id != ident) {
		return(1);			/* Sent to us by someone else */
	}	
	printf("Receiving packet \n");
        /* Verify data in packet */

	printf ("Checking Data.\n");
        for (i=0; i<datalen; i++) {     
          if ((*datap) != 6) {               
                 printf ("RVW: Data in [%d] is %d\n",i,(*datap));
		 printf ("Data cannot be validated. \n");
          }
          datap++;
	}
	return(0);
}<|MERGE_RESOLUTION|>--- conflicted
+++ resolved
@@ -235,11 +235,7 @@
 		i = sendto( s, outpack, cc, 0, &whereto, sizeof(whereto) );
 
 		if (i < 0 || i != cc)  {
-<<<<<<< HEAD
-			if (i<0)  perror("sendto");
-=======
-			if (i<0 )  perror("sendto");
->>>>>>> e1f008ec
+			if (i < 0)  perror("sendto");
 			printf("pingpong6: wrote %s %d chars, ret=%d\n",hostname,cc,i);
 			fflush(stdout);
 			}
